import { AxiosHeaders } from "axios";
import {
  Feedback,
  FeedbackResponse,
  GitHubAccessTokenResponse,
  GetConfigResponse,
  GetVSCodeUrlResponse,
  AuthenticateResponse,
  Conversation,
  ResultSet,
  GetTrajectoryResponse,
  GitChangeDiff,
  GitChange,
  GetMicroagentsResponse,
  GetMicroagentPromptResponse,
  CreateMicroagent,
  MicroagentContentResponse,
  FileUploadSuccessResponse,
  GetFilesResponse,
  GetFileResponse,
  DiagnosticsResponse,
} from "./open-hands.types";
import { openHands } from "./open-hands-axios";
import { ApiSettings, PostApiSettings, Provider } from "#/types/settings";
import {
  GitUser,
  GitRepository,
  PaginatedBranchesResponse,
  Branch,
} from "#/types/git";
import { SuggestedTask } from "#/components/features/home/tasks/task.types";
import { extractNextPageFromLink } from "#/utils/extract-next-page-from-link";
import { RepositoryMicroagent } from "#/types/microagent-management";
import { BatchFeedbackData } from "#/hooks/query/use-batch-feedback";
import { SubscriptionAccess } from "#/types/billing";

class OpenHands {
  private static currentConversation: Conversation | null = null;

  /**
   * Get a current conversation
   * @return the current conversation
   */
  static getCurrentConversation(): Conversation | null {
    return this.currentConversation;
  }

  /**
   * Set a current conversation
   * @param url Custom URL to use for conversation endpoints
   */
  static setCurrentConversation(
    currentConversation: Conversation | null,
  ): void {
    this.currentConversation = currentConversation;
  }

  /**
   * Get the url for the conversation. If
   */
  static getConversationUrl(conversationId: string): string {
    if (this.currentConversation?.conversation_id === conversationId) {
      if (this.currentConversation.url) {
        return this.currentConversation.url;
      }
    }
    return `/api/conversations/${conversationId}`;
  }

  /**
   * Retrieve the list of models available
   * @returns List of models available
   */
  static async getModels(): Promise<string[]> {
    const { data } = await openHands.get<string[]>("/api/options/models");
    return data;
  }

  /**
   * Retrieve the list of agents available
   * @returns List of agents available
   */
  static async getAgents(): Promise<string[]> {
    const { data } = await openHands.get<string[]>("/api/options/agents");
    return data;
  }

  /**
   * Retrieve the list of security analyzers available
   * @returns List of security analyzers available
   */
  static async getSecurityAnalyzers(): Promise<string[]> {
    const { data } = await openHands.get<string[]>(
      "/api/options/security-analyzers",
    );
    return data;
  }

  static async getConfig(): Promise<GetConfigResponse> {
    const { data } = await openHands.get<GetConfigResponse>(
      "/api/options/config",
    );
    return data;
  }

  /**
   * Get the full configuration including runtime settings
   * @returns Full configuration object
   */
  static async getFullConfig(): Promise<any> {
    const { data } = await openHands.get("/api/config");
    return data;
  }

  /**
   * Update configuration settings
   * @param config Configuration updates
   * @returns Update response with restart requirement
   */
  static async updateConfig(config: any): Promise<{
    success: boolean;
    requires_restart: boolean;
    message: string;
  }> {
    const { data } = await openHands.post("/api/config/update", config);
    return data;
  }

  /**
   * Validate current configuration
   * @returns Validation results
   */
  static async validateConfig(): Promise<{
    valid: boolean;
    errors: string[];
    warnings: string[];
  }> {
    const { data } = await openHands.post("/api/config/validate");
    return data;
  }

  /**
   * Get system diagnostics
   * @returns Diagnostics information
   */
<<<<<<< HEAD
  static async getDiagnostics(): Promise<{
    runtime: any;
    config: any;
    system: any;
  }> {
    const { data } = await openHands.get("/api/config/diagnostics");
=======
  static async getDiagnostics(): Promise<DiagnosticsResponse> {
    const { data } = await openHands.get("/api/diagnostics");
>>>>>>> 92c95048
    return data;
  }

  static getConversationHeaders(): AxiosHeaders {
    const headers = new AxiosHeaders();
    const sessionApiKey = this.currentConversation?.session_api_key;
    if (sessionApiKey) {
      headers.set("X-Session-API-Key", sessionApiKey);
    }
    return headers;
  }

  /**
   * Send feedback to the server
   * @param data Feedback data
   * @returns The stored feedback data
   */
  static async submitFeedback(
    conversationId: string,
    feedback: Feedback,
  ): Promise<FeedbackResponse> {
    const url = `/api/conversations/${conversationId}/submit-feedback`;
    const { data } = await openHands.post<FeedbackResponse>(url, feedback);
    return data;
  }

  /**
   * Submit conversation feedback with rating
   * @param conversationId The conversation ID
   * @param rating The rating (1-5)
   * @param eventId Optional event ID this feedback corresponds to
   * @param reason Optional reason for the rating
   * @returns Response from the feedback endpoint
   */
  static async submitConversationFeedback(
    conversationId: string,
    rating: number,
    eventId?: number,
    reason?: string,
  ): Promise<{ status: string; message: string }> {
    const url = `/feedback/conversation`;
    const payload = {
      conversation_id: conversationId,
      event_id: eventId,
      rating,
      reason,
      metadata: { source: "likert-scale" },
    };
    const { data } = await openHands.post<{ status: string; message: string }>(
      url,
      payload,
    );
    return data;
  }

  /**
   * Check if feedback exists for a specific conversation and event
   * @param conversationId The conversation ID
   * @param eventId The event ID to check
   * @returns Feedback data including existence, rating, and reason
   */
  static async checkFeedbackExists(
    conversationId: string,
    eventId: number,
  ): Promise<{ exists: boolean; rating?: number; reason?: string }> {
    try {
      const url = `/feedback/conversation/${conversationId}/${eventId}`;
      const { data } = await openHands.get<{
        exists: boolean;
        rating?: number;
        reason?: string;
      }>(url);
      return data;
    } catch (error) {
      // Error checking if feedback exists
      return { exists: false };
    }
  }

  /**
   * Get feedback for multiple events in a conversation
   * @param conversationId The conversation ID
   * @returns Map of event IDs to feedback data including existence, rating, reason and metadata
   */
  static async getBatchFeedback(conversationId: string): Promise<
    Record<
      string,
      {
        exists: boolean;
        rating?: number;
        reason?: string;
        metadata?: Record<string, BatchFeedbackData>;
      }
    >
  > {
    const url = `/feedback/conversation/${conversationId}/batch`;
    const { data } = await openHands.get<
      Record<
        string,
        {
          exists: boolean;
          rating?: number;
          reason?: string;
          metadata?: Record<string, BatchFeedbackData>;
        }
      >
    >(url);

    return data;
  }

  /**
   * Authenticate with GitHub token
   * @returns Response with authentication status and user info if successful
   */
  static async authenticate(
    appMode: GetConfigResponse["APP_MODE"],
  ): Promise<boolean> {
    if (appMode === "oss") return true;

    // Just make the request, if it succeeds (no exception thrown), return true
    await openHands.post<AuthenticateResponse>("/api/authenticate");
    return true;
  }

  /**
   * Get the blob of the workspace zip
   * @returns Blob of the workspace zip
   */
  static async getWorkspaceZip(conversationId: string): Promise<Blob> {
    const url = `${this.getConversationUrl(conversationId)}/zip-directory`;
    const response = await openHands.get(url, {
      responseType: "blob",
      headers: this.getConversationHeaders(),
    });
    return response.data;
  }

  /**
   * Get the web hosts
   * @returns Array of web hosts
   */
  static async getWebHosts(conversationId: string): Promise<string[]> {
    const url = `${this.getConversationUrl(conversationId)}/web-hosts`;
    const response = await openHands.get(url, {
      headers: this.getConversationHeaders(),
    });
    return Object.keys(response.data.hosts);
  }

  /**
   * @param code Code provided by GitHub
   * @returns GitHub access token
   */
  static async getGitHubAccessToken(
    code: string,
  ): Promise<GitHubAccessTokenResponse> {
    const { data } = await openHands.post<GitHubAccessTokenResponse>(
      "/api/keycloak/callback",
      {
        code,
      },
    );
    return data;
  }

  /**
   * Get the VSCode URL
   * @returns VSCode URL
   */
  static async getVSCodeUrl(
    conversationId: string,
  ): Promise<GetVSCodeUrlResponse> {
    const url = `${this.getConversationUrl(conversationId)}/vscode-url`;
    const { data } = await openHands.get<GetVSCodeUrlResponse>(url, {
      headers: this.getConversationHeaders(),
    });
    return data;
  }

  static async getRuntimeId(
    conversationId: string,
  ): Promise<{ runtime_id: string }> {
    const url = `${this.getConversationUrl(conversationId)}/config`;
    const { data } = await openHands.get<{ runtime_id: string }>(url, {
      headers: this.getConversationHeaders(),
    });
    return data;
  }

  static async getUserConversations(
    limit: number = 20,
    pageId?: string,
  ): Promise<ResultSet<Conversation>> {
    const params = new URLSearchParams();
    params.append("limit", limit.toString());

    if (pageId) {
      params.append("page_id", pageId);
    }

    const { data } = await openHands.get<ResultSet<Conversation>>(
      `/api/conversations?${params.toString()}`,
    );
    return data;
  }

  static async searchConversations(
    selectedRepository?: string,
    conversationTrigger?: string,
    limit: number = 100,
  ): Promise<Conversation[]> {
    const params = new URLSearchParams();
    params.append("limit", limit.toString());

    if (selectedRepository) {
      params.append("selected_repository", selectedRepository);
    }

    if (conversationTrigger) {
      params.append("conversation_trigger", conversationTrigger);
    }

    const { data } = await openHands.get<ResultSet<Conversation>>(
      `/api/conversations?${params.toString()}`,
    );
    return data.results;
  }

  static async deleteUserConversation(conversationId: string): Promise<void> {
    await openHands.delete(`/api/conversations/${conversationId}`);
  }

  static async createConversation(
    selectedRepository?: string,
    git_provider?: Provider,
    initialUserMsg?: string,
    suggested_task?: SuggestedTask,
    selected_branch?: string,
    conversationInstructions?: string,
    createMicroagent?: CreateMicroagent,
  ): Promise<Conversation> {
    const body = {
      repository: selectedRepository,
      git_provider,
      selected_branch,
      initial_user_msg: initialUserMsg,
      suggested_task,
      conversation_instructions: conversationInstructions,
      create_microagent: createMicroagent,
    };

    const { data } = await openHands.post<Conversation>(
      "/api/conversations",
      body,
    );

    return data;
  }

  static async getConversation(
    conversationId: string,
  ): Promise<Conversation | null> {
    const { data } = await openHands.get<Conversation | null>(
      `/api/conversations/${conversationId}`,
    );

    return data;
  }

  static async startConversation(
    conversationId: string,
    providers?: Provider[],
  ): Promise<Conversation | null> {
    const { data } = await openHands.post<Conversation | null>(
      `/api/conversations/${conversationId}/start`,
      providers ? { providers_set: providers } : {},
    );

    return data;
  }

  static async stopConversation(
    conversationId: string,
  ): Promise<Conversation | null> {
    const { data } = await openHands.post<Conversation | null>(
      `/api/conversations/${conversationId}/stop`,
    );

    return data;
  }

  /**
   * Get the settings from the server or use the default settings if not found
   */
  static async getSettings(): Promise<ApiSettings> {
    const { data } = await openHands.get<ApiSettings>("/api/settings");
    return data;
  }

  /**
   * Save the settings to the server. Only valid settings are saved.
   * @param settings - the settings to save
   */
  static async saveSettings(
    settings: Partial<PostApiSettings>,
  ): Promise<boolean> {
    const data = await openHands.post("/api/settings", settings);
    return data.status === 200;
  }

  static async createCheckoutSession(amount: number): Promise<string> {
    const { data } = await openHands.post(
      "/api/billing/create-checkout-session",
      {
        amount,
      },
    );
    return data.redirect_url;
  }

  static async createBillingSessionResponse(): Promise<string> {
    const { data } = await openHands.post(
      "/api/billing/create-customer-setup-session",
    );
    return data.redirect_url;
  }

  static async getBalance(): Promise<string> {
    const { data } = await openHands.get<{ credits: string }>(
      "/api/billing/credits",
    );
    return data.credits;
  }

  static async getSubscriptionAccess(): Promise<SubscriptionAccess | null> {
    const { data } = await openHands.get<SubscriptionAccess | null>(
      "/api/billing/subscription-access",
    );
    return data;
  }

  static async getGitUser(): Promise<GitUser> {
    const response = await openHands.get<GitUser>("/api/user/info");

    const { data } = response;

    const user: GitUser = {
      id: data.id,
      login: data.login,
      avatar_url: data.avatar_url,
      company: data.company,
      name: data.name,
      email: data.email,
    };

    return user;
  }

  static async searchGitRepositories(
    query: string,
    per_page = 5,
    selected_provider?: Provider,
  ): Promise<GitRepository[]> {
    const response = await openHands.get<GitRepository[]>(
      "/api/user/search/repositories",
      {
        params: {
          query,
          per_page,
          selected_provider,
        },
      },
    );

    return response.data;
  }

  static async getTrajectory(
    conversationId: string,
  ): Promise<GetTrajectoryResponse> {
    const url = `${this.getConversationUrl(conversationId)}/trajectory`;
    const { data } = await openHands.get<GetTrajectoryResponse>(url, {
      headers: this.getConversationHeaders(),
    });
    return data;
  }

  static async logout(appMode: GetConfigResponse["APP_MODE"]): Promise<void> {
    const endpoint =
      appMode === "saas" ? "/api/logout" : "/api/unset-provider-tokens";
    await openHands.post(endpoint);
  }

  static async getGitChanges(conversationId: string): Promise<GitChange[]> {
    const url = `${this.getConversationUrl(conversationId)}/git/changes`;
    const { data } = await openHands.get<GitChange[]>(url, {
      headers: this.getConversationHeaders(),
    });
    return data;
  }

  static async getGitChangeDiff(
    conversationId: string,
    path: string,
  ): Promise<GitChangeDiff> {
    const url = `${this.getConversationUrl(conversationId)}/git/diff`;
    const { data } = await openHands.get<GitChangeDiff>(url, {
      params: { path },
      headers: this.getConversationHeaders(),
    });
    return data;
  }

  /**
   * @returns A list of repositories
   */
  static async retrieveUserGitRepositories(
    selected_provider: Provider,
    page = 1,
    per_page = 30,
  ) {
    const { data } = await openHands.get<GitRepository[]>(
      "/api/user/repositories",
      {
        params: {
          selected_provider,
          sort: "pushed",
          page,
          per_page,
        },
      },
    );

    const link =
      data.length > 0 && data[0].link_header ? data[0].link_header : "";
    const nextPage = extractNextPageFromLink(link);

    return { data, nextPage };
  }

  static async retrieveInstallationRepositories(
    selected_provider: Provider,
    installationIndex: number,
    installations: string[],
    page = 1,
    per_page = 30,
  ) {
    const installationId = installations[installationIndex];
    const response = await openHands.get<GitRepository[]>(
      "/api/user/repositories",
      {
        params: {
          selected_provider,
          sort: "pushed",
          page,
          per_page,
          installation_id: installationId,
        },
      },
    );
    const link =
      response.data.length > 0 && response.data[0].link_header
        ? response.data[0].link_header
        : "";
    const nextPage = extractNextPageFromLink(link);
    let nextInstallation: number | null;
    if (nextPage) {
      nextInstallation = installationIndex;
    } else if (installationIndex + 1 < installations.length) {
      nextInstallation = installationIndex + 1;
    } else {
      nextInstallation = null;
    }
    return {
      data: response.data,
      nextPage,
      installationIndex: nextInstallation,
    };
  }

  static async getRepositoryBranches(
    repository: string,
    page: number = 1,
    perPage: number = 30,
  ): Promise<PaginatedBranchesResponse> {
    const { data } = await openHands.get<PaginatedBranchesResponse>(
      `/api/user/repository/branches?repository=${encodeURIComponent(repository)}&page=${page}&per_page=${perPage}`,
    );

    return data;
  }

  static async searchRepositoryBranches(
    repository: string,
    query: string,
    perPage: number = 30,
    selectedProvider?: Provider,
  ): Promise<Branch[]> {
    const { data } = await openHands.get<Branch[]>(
      `/api/user/search/branches`,
      {
        params: {
          repository,
          query,
          per_page: perPage,
          selected_provider: selectedProvider,
        },
      },
    );
    return data;
  }

  /**
   * Get the available microagents associated with a conversation
   * @param conversationId The ID of the conversation
   * @returns The available microagents associated with the conversation
   */
  static async getMicroagents(
    conversationId: string,
  ): Promise<GetMicroagentsResponse> {
    const url = `${this.getConversationUrl(conversationId)}/microagents`;
    const { data } = await openHands.get<GetMicroagentsResponse>(url, {
      headers: this.getConversationHeaders(),
    });
    return data;
  }

  /**
   * Get the available microagents for a repository
   * @param owner The repository owner
   * @param repo The repository name
   * @returns The available microagents for the repository
   */
  static async getRepositoryMicroagents(
    owner: string,
    repo: string,
  ): Promise<RepositoryMicroagent[]> {
    const { data } = await openHands.get<RepositoryMicroagent[]>(
      `/api/user/repository/${owner}/${repo}/microagents`,
    );
    return data;
  }

  /**
   * Get the content of a specific microagent from a repository
   * @param owner The repository owner
   * @param repo The repository name
   * @param filePath The path to the microagent file within the repository
   * @returns The microagent content and metadata
   */
  static async getRepositoryMicroagentContent(
    owner: string,
    repo: string,
    filePath: string,
  ): Promise<MicroagentContentResponse> {
    const { data } = await openHands.get<MicroagentContentResponse>(
      `/api/user/repository/${owner}/${repo}/microagents/content`,
      {
        params: { file_path: filePath },
      },
    );
    return data;
  }

  static async getMicroagentPrompt(
    conversationId: string,
    eventId: number,
  ): Promise<string> {
    const url = `${this.getConversationUrl(conversationId)}/remember-prompt`;
    const { data } = await openHands.get<GetMicroagentPromptResponse>(url, {
      params: { event_id: eventId },
      headers: this.getConversationHeaders(),
    });

    return data.prompt;
  }

  static async updateConversation(
    conversationId: string,
    updates: { title: string },
  ): Promise<boolean> {
    const { data } = await openHands.patch<boolean>(
      `/api/conversations/${conversationId}`,
      updates,
    );

    return data;
  }

  /**
   * Retrieve the list of files available in the workspace
   * @param conversationId ID of the conversation
   * @param path Path to list files from. If provided, it lists all the files in the given path
   * @returns List of files available in the given path. If path is not provided, it lists all the files in the workspace
   */
  static async getFiles(
    conversationId: string,
    path?: string,
  ): Promise<GetFilesResponse> {
    const url = `${this.getConversationUrl(conversationId)}/list-files`;
    const { data } = await openHands.get<GetFilesResponse>(url, {
      params: { path },
      headers: this.getConversationHeaders(),
    });

    return data;
  }

  /**
   * Retrieve the content of a file
   * @param conversationId ID of the conversation
   * @param path Full path of the file to retrieve
   * @returns Code content of the file
   */
  static async getFile(conversationId: string, path: string): Promise<string> {
    const url = `${this.getConversationUrl(conversationId)}/select-file`;
    const { data } = await openHands.get<GetFileResponse>(url, {
      params: { file: path },
      headers: this.getConversationHeaders(),
    });

    return data.code;
  }

  /**
   * Upload multiple files to the workspace
   * @param conversationId ID of the conversation
   * @param files List of files.
   * @returns list of uploaded files, list of skipped files
   */
  static async uploadFiles(
    conversationId: string,
    files: File[],
  ): Promise<FileUploadSuccessResponse> {
    const formData = new FormData();
    for (const file of files) {
      formData.append("files", file);
    }
    const url = `${this.getConversationUrl(conversationId)}/upload-files`;
    const response = await openHands.post<FileUploadSuccessResponse>(
      url,
      formData,
      {
        headers: {
          "Content-Type": "multipart/form-data",
          ...this.getConversationHeaders(),
        },
      },
    );
    return response.data;
  }

  /**
   * Get the user installation IDs
   * @param provider The provider to get installation IDs for (github, bitbucket, etc.)
   * @returns List of installation IDs
   */
  static async getUserInstallationIds(provider: Provider): Promise<string[]> {
    const { data } = await openHands.get<string[]>(
      `/api/user/installations?provider=${provider}`,
    );
    return data;
  }

  static async getMicroagentManagementConversations(
    selectedRepository: string,
    pageId?: string,
    limit: number = 100,
  ): Promise<Conversation[]> {
    const params: Record<string, string | number> = {
      limit,
      selected_repository: selectedRepository,
    };

    if (pageId) {
      params.page_id = pageId;
    }

    const { data } = await openHands.get<ResultSet<Conversation>>(
      "/api/microagent-management/conversations",
      { params },
    );
    return data.results;
  }
}

export default OpenHands;<|MERGE_RESOLUTION|>--- conflicted
+++ resolved
@@ -143,17 +143,8 @@
    * Get system diagnostics
    * @returns Diagnostics information
    */
-<<<<<<< HEAD
-  static async getDiagnostics(): Promise<{
-    runtime: any;
-    config: any;
-    system: any;
-  }> {
-    const { data } = await openHands.get("/api/config/diagnostics");
-=======
   static async getDiagnostics(): Promise<DiagnosticsResponse> {
     const { data } = await openHands.get("/api/diagnostics");
->>>>>>> 92c95048
     return data;
   }
 
